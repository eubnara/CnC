<<<<<<< HEAD
# GMS
General Monitoring System

```
# please refer to https://fede1024.github.io/rust-rdkafka/rdkafka/index.html#installation
# for rdkafka
sudo apt-get install cmake 
```


## test in local environment

```
# run kafka on local machine simply.
docker run -p 9092:9092 --name test_cnc_kafka apache/kafka:3.7.0
# execute on the other terminal
docker exec -it test_cnc_kafka /opt/kafka/bin/kafka-topics.sh --create --topic infos --bootstrap-server localhost:9092
docker exec -it test_cnc_kafka /opt/kafka/bin/kafka-topics.sh --create --topic hosts --bootstrap-server localhost:9092
# if you want to see messages on kafka
docker exec -it test_cnc_kafka /opt/kafka/bin/kafka-console-consumer.sh --topic infos --bootstrap-server localhost:9092
```

```
# run harvester
RUST_LOG=debug cargo run -- harvester --config-dir ./configs
```

```
# run refinery
RUST_LOG=debug cargo run -- refinery --config-dir ./configs
```

```
# run config_updater
RUST_LOG=debug cargo run -- config_updater --config-dir ./configs
```



# configuration
=======
# CnC

Collect And Check (name motivated by C&C Harvester, Refinery)\
General monitoring system for Hadoop Cluster operated by Apache Ambari.
>>>>>>> ceb09be4
<|MERGE_RESOLUTION|>--- conflicted
+++ resolved
@@ -1,6 +1,7 @@
-<<<<<<< HEAD
-# GMS
-General Monitoring System
+# CnC
+
+Collect And Check (name motivated by C&C Harvester, Refinery)\
+General monitoring system for Hadoop Cluster operated by Apache Ambari.
 
 ```
 # please refer to https://fede1024.github.io/rust-rdkafka/rdkafka/index.html#installation
@@ -38,10 +39,4 @@
 
 
 
-# configuration
-=======
-# CnC
-
-Collect And Check (name motivated by C&C Harvester, Refinery)\
-General monitoring system for Hadoop Cluster operated by Apache Ambari.
->>>>>>> ceb09be4
+## configuration
